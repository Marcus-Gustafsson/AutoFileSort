"""
AutoFileSort Script for Sorting Files from one folder to other folders (one to many).

This script monitors the selected foler ("Downloads"-folder is the default selection)
and automatically moves files to their corresponding destination folders based on file extensions.
Also uses a system tray icon for user control.
"""

import os
import shutil
import logging
import sys
import subprocess
import pystray
import time
import auto_gui
<<<<<<< HEAD
from typing import Any, Callable, Optional
=======
from typing import Callable, Optional
>>>>>>> f4bf8e56
from watchdog.observers import Observer
from watchdog.events import FileSystemEventHandler
from pystray import MenuItem as item

<<<<<<< HEAD
# Import win11toast for native Windows 11 notifications.
try:  # pragma: no cover - may fail on non-Windows platforms
    from win11toast import notify  # type: ignore
except Exception:  # ImportError or other issues
    notify = None
=======
# Instantiate a single ToastNotifier instance to reuse across notifications.
try:  # pragma: no cover - may fail on non-Windows platforms
    from win10toast_click import ToastNotifier

    TOASTER = ToastNotifier()
except Exception:  # ImportError or other issues
    TOASTER = None
>>>>>>> f4bf8e56

# Global variable to keep track of state.
observer = None  # to store the observer thread from WatchDog
meme_enabled = True  # Set to false to disable meme-button pop-up
tray_icon = None


def start_action(tray_icon):
    """
    Callback for the "Start" menu item.
    Sets the global flag to True and (re)starts the observer.
    """
    start_watching()  # Restart the observer if it was stopped.
    update_menu(tray_icon)


def stop_action(tray_icon):
    """
    Callback for the "Stop" menu item.
    Sets the global flag to False and stops the observer.
    """
    stop_watching()  # Stop the observer completely.
    update_menu(tray_icon)


def quit_action(tray_icon):
    """
    Callback for the "Quit" menu item.
    """
    print("DEBUG: Quit action triggered. Exiting application...")
    tray_icon.stop()


def update_menu(tray_icon):
    """
    Updates the tray icon's menu based on the current state.
    """
    print("DEBUG: Updating menu. Current observer state =", observer)
    menu = pystray.Menu(
        item(
            "Start" + (" (active)" if observer is not None else ""),
            start_action,
            enabled=observer is None,
        ),
        item(
            "Stop" + (" (active)" if observer is None else ""),
            stop_action,
            enabled=observer is not None,
        ),
        item("Quit", quit_action),
    )
    tray_icon.menu = menu
    # tray_icon.update_menu() # why is this needed?
    print("DEBUG: Menu updated.")


# Each key is a category name and its value is a list of extensions that belong to that category.
file_types = {
    "Docs": [
        ".pdf",
        ".docx",
        ".xlsx",
        ".pptx",
        ".txt",
        ".csv",
        ".dotx",
        ".doc",
        ".ppt",
        ".potx",
    ],
    "Media": [
        ".jpg",
        ".jpeg",
        ".png",
        ".gif",
        ".mp4",
        ".mov",
        ".mp3",
        ".wav",
        ".webm",
        ".svg",
        ".webp",
        ".ico",
    ],
    "Archives": [".zip", ".rar", ".tar", ".gz", ".7z"],
    "Programs": [".exe", ".msi", ".dmg", ".pkg", ".sh", ".iso"],
    "Development": [
        ".py",
        ".js",
        ".html",
        ".css",
        ".cpp",
        ".java",
        ".sh",
        ".ipynb",
        ".json",
        ".md",
        ".m",
        ".drawio",
        ".ts",
        ".log",
    ],
}

# os.path.expanduser("~") so that the paths work across different operating systems.
# On Windows, for example, os.path.expanduser("~") might be "C:\Users\name", while on macOS/Linux it would be "/Users/name" or "/home/name".
folder_paths = {
    "Downloads": os.path.join(os.path.expanduser("~"), "Downloads"),
    "Media": os.path.join(os.path.expanduser("~"), "Desktop", "Media"),
    "Memes": os.path.join(os.path.expanduser("~"), "Desktop", "Media", "Memes"),
    "Docs": os.path.join(os.path.expanduser("~"), "Desktop", "Docs"),
    "Archives": os.path.join(os.path.expanduser("~"), "Desktop", "Archives"),
    "Programs": os.path.join(os.path.expanduser("~"), "Desktop", "Programs"),
    "Development": os.path.join(os.path.expanduser("~"), "Desktop", "Development"),
}

# Normalize the folder paths to ensure they are formatted correctly for the current operating system.
path_to_folders = {key: os.path.normpath(value) for key, value in folder_paths.items()}

# Create the folders if they do not already exist.
for path in path_to_folders.values():
    os.makedirs(path, exist_ok=True)

# Initialize the Downloads folder path, where new files are typically saved.
downloads_folder_path = path_to_folders["Downloads"]

# Logging to record file movements.
logging.basicConfig(
    filename=path_to_folders["Development"] + "\\AutoFileSort.log",
    level=logging.INFO,
    format="%(asctime)s - %(message)s",
)


def check_name(dest_folder: str, entry_name: str) -> str:
    """
    Checks if a file with the same name already exists in the destination folder.
    If it exists, append a counter to the file name to avoid overwriting.

    Args:
        dest_folder (str): The path to the destination folder.
        entry_name (str): The name of the file (including extension).

    Returns:
        str: A unique file path in the destination folder.
    """
    # Split the file name into the base name and extension.
    file_name, extension = os.path.splitext(entry_name)
    destination_path_name = os.path.join(dest_folder, entry_name)

    # If a file with the same name exists, find a new name with a counter.
    if os.path.exists(destination_path_name):
        counter = 1
        while os.path.exists(
            os.path.join(dest_folder, f"{file_name}_{'('+str(counter)+')'}{extension}")
        ):
            counter += 1
        return os.path.join(
            dest_folder, f"{file_name}_{'('+str(counter)+')'}{extension}"
        )

    # If the file does not exist, return the original path/name.
    return destination_path_name


def is_file_fully_downloaded(file_path: str, wait_time=2, check_interval=1) -> bool:
    """
    Waits until the file size stops changing, indicating that the file is fully downloaded.
    This prevents moving a file that is still being written/modified.

    Args:
        file_path (str): The full path of the file to check.
        wait_time (int, optional): The total time (in seconds) the file size should remain unchanged.
                                   Defaults to 2 seconds.
        check_interval (int, optional): The interval (in seconds) between size checks.
                                        Defaults to 1 second.

    Returns:
        bool: True if the file is stable (i.e., fully downloaded), False otherwise.
    """
    prev_size = -1
    stable_count = 0

    # Loop until the file size remains the same for 'wait_time' seconds.
    while stable_count < wait_time:
        current_size = os.path.getsize(file_path)
        if current_size == prev_size:
            print(f"DBG: current size = {current_size} and prev size = {prev_size}")
            stable_count += (
                check_interval  # Increase the stable count if size doesn't change.
            )
        else:
            stable_count = 0  # Reset if the file size changes.
        prev_size = current_size
        time.sleep(check_interval)

    return True  # file is considered stable.


def open_file_location(file_path: str) -> None:
    """Open the system file explorer showing the given file.

    This helper uses different commands depending on the operating
    system:

    * Windows: uses ``explorer /select,`` to highlight the file.
    * macOS: uses ``open -R`` which reveals the file in Finder.
    * Linux: falls back to ``xdg-open`` on the parent directory.

    Args:
        file_path: Full path to the file that should be revealed.
    """

    # Normalize the path for the current OS to avoid issues with slashes.
    normalized_path = os.path.normpath(file_path)

    try:
        if sys.platform.startswith("win"):
            # "explorer" with "/select," highlights the file in the folder view.
            subprocess.run(["explorer", "/select,", normalized_path], check=False)
        elif sys.platform == "darwin":
            # macOS command to reveal file in Finder.
            subprocess.run(["open", "-R", normalized_path], check=False)
        else:
            # Most Linux distributions support xdg-open to open directories.
            subprocess.run(["xdg-open", os.path.dirname(normalized_path)], check=False)
    except Exception as error:
        # If the OS-specific command fails, log the error for debugging.
        logging.error(f"Failed to open file location for {file_path}: {error}")


<<<<<<< HEAD
def show_notification(
    message: str,
    title: str = "",
    callback: Optional[Callable[[str], None]] = None,
    callback_arg: Optional[str] = None,
    **toast_kwargs: Any,
) -> None:
    """Display a desktop notification with an optional click callback.

    On Windows this function uses :mod:`win11toast`, which supports
    executing a function when the user clicks the toast notification and
    allows customizing the notification's appearance. On other
    platforms, it attempts to use ``plyer`` to display a basic
    notification (without click support on most systems).

    Args:
        message: Text content of the notification.
        title:   Short title for the notification window.
        callback: Function to call when the user clicks the notification.
        callback_arg: Argument passed to ``callback`` when it is executed.
        **toast_kwargs: Additional keyword arguments forwarded to
            :func:`win11toast.notify` for customizing the notification
            (e.g., ``icon``, ``image``, ``duration``).
    """

    try:
        if sys.platform.startswith("win") and notify is not None:
            on_click = None
            if callback and callback_arg is not None:

                def on_click(_=None):
                    callback(callback_arg)

            notify(title, message, on_click=on_click, **toast_kwargs)
=======
def show_notification(
    message: str,
    title: str = "",
    callback: Optional[Callable[[str], None]] = None,
    callback_arg: Optional[str] = None,
) -> None:
    """Display a desktop notification with an optional click callback.

    On Windows this function uses :mod:`win10toast_click` which
    supports executing a function when the user clicks the toast
    notification.  On other platforms it attempts to use ``plyer`` to
    display a basic notification (without click support on most
    systems).

    Args:
        message: Text content of the notification.
        title:   Short title for the notification window.
        callback: Function to call when the user clicks the notification.
        callback_arg: Argument passed to ``callback`` when it is executed.
    """

    try:
        if sys.platform.startswith("win") and TOASTER is not None:
            # ``win10toast_click`` provides clickable notifications on Windows.
            callback_fn = None
            if callback and callback_arg is not None:

                def callback_fn():
                    callback(callback_arg)
                    return 0

            TOASTER.show_toast(
                title,
                message,
                duration=10,
                threaded=True,
                callback_on_click=callback_fn,
            )
>>>>>>> f4bf8e56
        else:
            # Fallback for macOS/Linux using plyer.
            from plyer import notification

            notification.notify(title=title, message=message, timeout=10)

            # Click callbacks are not widely supported outside Windows.
            if callback and callback_arg is not None:
                logging.info(
                    "Notification click callbacks are only supported on Windows."
                )
    except Exception as error:
        # If notifications fail, log the error to avoid crashing the program.
        logging.error(f"Failed to show notification: {error}")


def sort_files():

    global tray_icon

    """
    Scans the Downloads folder and moves files to their corresponding destination folders
    based on their file extension. 
    Files that are still being downloaded or are temporary (e.g., .crdownload, .part) are skipped.
    
    Catches:
        Error: If any exception occurs and store in logfile.
    """
    print(f"DBG: tray_icon at start of sort_files = {tray_icon}")
    if tray_icon is None:
        print("DBG: reutrning due to Tray_icon not yet init")
        return

    try:
        if os.path.exists(downloads_folder_path):
            # Iterate over all entries (files and folders) in the Downloads directory.
            with os.scandir(downloads_folder_path) as entries:

                for entry in entries:

                    # Skip temporary files that indicate an ongoing download.
                    if entry.name.endswith(
                        (".crdownload", ".part", ".download", ".!ut", ".tmp")
                    ):
                        print(f"DBG: Skipping temporary file: {entry.name}")
                        continue  # Do not process these files.
                    elif (
                        entry.name.lower().__contains__("outlier")
                        or entry.name.lower().__contains__("handelsbanken")
                        or entry.name.lower().__contains__("allkort")
                    ):
                        print("Skipping current downloaded filefiles....")
                        logging.info(f'Skipped moving: "{entry.name}"')
                        continue

                    elif entry.is_file():
                        # Get the file extension in lowercase for case-insensitive matching.
                        file_extension = os.path.splitext(entry.name)[1].lower()
                        dest_folder = None

                        # Determine the destination folder by checking the file extension.
                        for category, extensions in file_types.items():
                            if file_extension in extensions:
                                if category == "Media" and meme_enabled:
                                    if auto_gui.meme_yes_no():
                                        dest_folder = path_to_folders["Memes"]
                                    else:
                                        dest_folder = path_to_folders[category]
                                else:
                                    dest_folder = path_to_folders[category]
                                    break

                        # If the file's extension does not match any category, leave it in Downloads/starting folder.
                        if not dest_folder:
                            continue

                        # Ensure the destination folder exists.
                        os.makedirs(dest_folder, exist_ok=True)

                        # Check and adjust the file name if there is a duplicate in the destination folder.
                        filename_dest_path = check_name(dest_folder, entry.name)

                        # Check if the file is fully downloaded before moving.
                        if is_file_fully_downloaded(entry.path):
                            print("DBG: File stable, Moving it to", filename_dest_path)
                            shutil.move(entry.path, filename_dest_path)

                        # Log the file movement.
                        logging.info(
                            f'Moved file: "{entry.name}" to folder: {dest_folder}'
                        )

                        print(f"DBG: tray_icon = {tray_icon}")

                        # Show a desktop notification. On Windows the user can
                        # click the notification to open the moved file's
                        # location in the file explorer.
                        show_notification(
                            message=f'- "{entry.name}" \n Moved to \n - {dest_folder}',
                            title="File moved",
                            callback=open_file_location,
                            callback_arg=filename_dest_path,
                        )

    except Exception as error:
        logging.error(f"ERROR: {error}", exc_info=True)
        sys.exit(1)


class MyEventHandler(FileSystemEventHandler):
    """
    Custom event handler that monitors changes in the Downloads folder.
    """

    def on_modified(self, event):
        # Wait a moment to reduce duplicate triggers of sorting function.
        time.sleep(1)
        print(f"DBG: Found this new file in Downloads folder: {event.src_path}")
        sort_files()


def start_watching():
    """
    Starts the watchdog observer to monitor the Downloads folder.
    """
    global observer
    if observer is None:  # Only start if not already running.
        event_handler = MyEventHandler()
        observer = Observer()
        observer.schedule(event_handler, downloads_folder_path, recursive=True)
        observer.start()
        print("DBG: Observer started and monitoring directory:", downloads_folder_path)
        print(f"DBG: observer.is_alive() = {observer.is_alive()}")
        sort_files()


def stop_watching():
    """
    Stops the watchdog observer if it's running.
    """
    global observer
    if observer is not None:
        observer.stop()
        observer.join()  # Wait until the thread terminates.
        print("DBG: Observer stopped after joining.")
        print(f"DBG: observer.is_alive() = {observer.is_alive()}")
        observer = None


def main():

    global tray_icon

    """
    Main entry point for the file sorting automation script.

    initializes file watching, sets up the system tray icon,
    and ensures proper error handling.
    """

    try:
        print(f"DBG: has_notificaiton = {pystray.Icon.HAS_NOTIFICATION}")

        # Create the tray icon with menus.
        tray_icon = pystray.Icon(
            "my_tray_icon",
            icon=auto_gui.create_icon(64, 64),
            title="AutoFileSort",
            menu=pystray.Menu(
                item(
                    "Start (active)", start_action, enabled=False
                ),  # Starts in active state.
                item("Stop", stop_action),
                item("Quit", quit_action),
            ),
        )

        # Start tray icon
        tray_icon.run_detached()

        # Starts in watching/running state.
        start_watching()

    except Exception as error:
        logging.error(f"ERROR in main setup: {error}", exc_info=True)
        sys.exit(1)


if __name__ == "__main__":
    main()
<|MERGE_RESOLUTION|>--- conflicted
+++ resolved
@@ -1,536 +1,520 @@
-"""
-AutoFileSort Script for Sorting Files from one folder to other folders (one to many).
-
-This script monitors the selected foler ("Downloads"-folder is the default selection)
-and automatically moves files to their corresponding destination folders based on file extensions.
-Also uses a system tray icon for user control.
-"""
-
-import os
-import shutil
-import logging
-import sys
-import subprocess
-import pystray
-import time
-import auto_gui
-<<<<<<< HEAD
-from typing import Any, Callable, Optional
-=======
-from typing import Callable, Optional
->>>>>>> f4bf8e56
-from watchdog.observers import Observer
-from watchdog.events import FileSystemEventHandler
-from pystray import MenuItem as item
-
-<<<<<<< HEAD
-# Import win11toast for native Windows 11 notifications.
-try:  # pragma: no cover - may fail on non-Windows platforms
-    from win11toast import notify  # type: ignore
-except Exception:  # ImportError or other issues
-    notify = None
-=======
-# Instantiate a single ToastNotifier instance to reuse across notifications.
-try:  # pragma: no cover - may fail on non-Windows platforms
-    from win10toast_click import ToastNotifier
-
-    TOASTER = ToastNotifier()
-except Exception:  # ImportError or other issues
-    TOASTER = None
->>>>>>> f4bf8e56
-
-# Global variable to keep track of state.
-observer = None  # to store the observer thread from WatchDog
-meme_enabled = True  # Set to false to disable meme-button pop-up
-tray_icon = None
-
-
-def start_action(tray_icon):
-    """
-    Callback for the "Start" menu item.
-    Sets the global flag to True and (re)starts the observer.
-    """
-    start_watching()  # Restart the observer if it was stopped.
-    update_menu(tray_icon)
-
-
-def stop_action(tray_icon):
-    """
-    Callback for the "Stop" menu item.
-    Sets the global flag to False and stops the observer.
-    """
-    stop_watching()  # Stop the observer completely.
-    update_menu(tray_icon)
-
-
-def quit_action(tray_icon):
-    """
-    Callback for the "Quit" menu item.
-    """
-    print("DEBUG: Quit action triggered. Exiting application...")
-    tray_icon.stop()
-
-
-def update_menu(tray_icon):
-    """
-    Updates the tray icon's menu based on the current state.
-    """
-    print("DEBUG: Updating menu. Current observer state =", observer)
-    menu = pystray.Menu(
-        item(
-            "Start" + (" (active)" if observer is not None else ""),
-            start_action,
-            enabled=observer is None,
-        ),
-        item(
-            "Stop" + (" (active)" if observer is None else ""),
-            stop_action,
-            enabled=observer is not None,
-        ),
-        item("Quit", quit_action),
-    )
-    tray_icon.menu = menu
-    # tray_icon.update_menu() # why is this needed?
-    print("DEBUG: Menu updated.")
-
-
-# Each key is a category name and its value is a list of extensions that belong to that category.
-file_types = {
-    "Docs": [
-        ".pdf",
-        ".docx",
-        ".xlsx",
-        ".pptx",
-        ".txt",
-        ".csv",
-        ".dotx",
-        ".doc",
-        ".ppt",
-        ".potx",
-    ],
-    "Media": [
-        ".jpg",
-        ".jpeg",
-        ".png",
-        ".gif",
-        ".mp4",
-        ".mov",
-        ".mp3",
-        ".wav",
-        ".webm",
-        ".svg",
-        ".webp",
-        ".ico",
-    ],
-    "Archives": [".zip", ".rar", ".tar", ".gz", ".7z"],
-    "Programs": [".exe", ".msi", ".dmg", ".pkg", ".sh", ".iso"],
-    "Development": [
-        ".py",
-        ".js",
-        ".html",
-        ".css",
-        ".cpp",
-        ".java",
-        ".sh",
-        ".ipynb",
-        ".json",
-        ".md",
-        ".m",
-        ".drawio",
-        ".ts",
-        ".log",
-    ],
-}
-
-# os.path.expanduser("~") so that the paths work across different operating systems.
-# On Windows, for example, os.path.expanduser("~") might be "C:\Users\name", while on macOS/Linux it would be "/Users/name" or "/home/name".
-folder_paths = {
-    "Downloads": os.path.join(os.path.expanduser("~"), "Downloads"),
-    "Media": os.path.join(os.path.expanduser("~"), "Desktop", "Media"),
-    "Memes": os.path.join(os.path.expanduser("~"), "Desktop", "Media", "Memes"),
-    "Docs": os.path.join(os.path.expanduser("~"), "Desktop", "Docs"),
-    "Archives": os.path.join(os.path.expanduser("~"), "Desktop", "Archives"),
-    "Programs": os.path.join(os.path.expanduser("~"), "Desktop", "Programs"),
-    "Development": os.path.join(os.path.expanduser("~"), "Desktop", "Development"),
-}
-
-# Normalize the folder paths to ensure they are formatted correctly for the current operating system.
-path_to_folders = {key: os.path.normpath(value) for key, value in folder_paths.items()}
-
-# Create the folders if they do not already exist.
-for path in path_to_folders.values():
-    os.makedirs(path, exist_ok=True)
-
-# Initialize the Downloads folder path, where new files are typically saved.
-downloads_folder_path = path_to_folders["Downloads"]
-
-# Logging to record file movements.
-logging.basicConfig(
-    filename=path_to_folders["Development"] + "\\AutoFileSort.log",
-    level=logging.INFO,
-    format="%(asctime)s - %(message)s",
-)
-
-
-def check_name(dest_folder: str, entry_name: str) -> str:
-    """
-    Checks if a file with the same name already exists in the destination folder.
-    If it exists, append a counter to the file name to avoid overwriting.
-
-    Args:
-        dest_folder (str): The path to the destination folder.
-        entry_name (str): The name of the file (including extension).
-
-    Returns:
-        str: A unique file path in the destination folder.
-    """
-    # Split the file name into the base name and extension.
-    file_name, extension = os.path.splitext(entry_name)
-    destination_path_name = os.path.join(dest_folder, entry_name)
-
-    # If a file with the same name exists, find a new name with a counter.
-    if os.path.exists(destination_path_name):
-        counter = 1
-        while os.path.exists(
-            os.path.join(dest_folder, f"{file_name}_{'('+str(counter)+')'}{extension}")
-        ):
-            counter += 1
-        return os.path.join(
-            dest_folder, f"{file_name}_{'('+str(counter)+')'}{extension}"
-        )
-
-    # If the file does not exist, return the original path/name.
-    return destination_path_name
-
-
-def is_file_fully_downloaded(file_path: str, wait_time=2, check_interval=1) -> bool:
-    """
-    Waits until the file size stops changing, indicating that the file is fully downloaded.
-    This prevents moving a file that is still being written/modified.
-
-    Args:
-        file_path (str): The full path of the file to check.
-        wait_time (int, optional): The total time (in seconds) the file size should remain unchanged.
-                                   Defaults to 2 seconds.
-        check_interval (int, optional): The interval (in seconds) between size checks.
-                                        Defaults to 1 second.
-
-    Returns:
-        bool: True if the file is stable (i.e., fully downloaded), False otherwise.
-    """
-    prev_size = -1
-    stable_count = 0
-
-    # Loop until the file size remains the same for 'wait_time' seconds.
-    while stable_count < wait_time:
-        current_size = os.path.getsize(file_path)
-        if current_size == prev_size:
-            print(f"DBG: current size = {current_size} and prev size = {prev_size}")
-            stable_count += (
-                check_interval  # Increase the stable count if size doesn't change.
-            )
-        else:
-            stable_count = 0  # Reset if the file size changes.
-        prev_size = current_size
-        time.sleep(check_interval)
-
-    return True  # file is considered stable.
-
-
-def open_file_location(file_path: str) -> None:
-    """Open the system file explorer showing the given file.
-
-    This helper uses different commands depending on the operating
-    system:
-
-    * Windows: uses ``explorer /select,`` to highlight the file.
-    * macOS: uses ``open -R`` which reveals the file in Finder.
-    * Linux: falls back to ``xdg-open`` on the parent directory.
-
-    Args:
-        file_path: Full path to the file that should be revealed.
-    """
-
-    # Normalize the path for the current OS to avoid issues with slashes.
-    normalized_path = os.path.normpath(file_path)
-
-    try:
-        if sys.platform.startswith("win"):
-            # "explorer" with "/select," highlights the file in the folder view.
-            subprocess.run(["explorer", "/select,", normalized_path], check=False)
-        elif sys.platform == "darwin":
-            # macOS command to reveal file in Finder.
-            subprocess.run(["open", "-R", normalized_path], check=False)
-        else:
-            # Most Linux distributions support xdg-open to open directories.
-            subprocess.run(["xdg-open", os.path.dirname(normalized_path)], check=False)
-    except Exception as error:
-        # If the OS-specific command fails, log the error for debugging.
-        logging.error(f"Failed to open file location for {file_path}: {error}")
-
-
-<<<<<<< HEAD
-def show_notification(
-    message: str,
-    title: str = "",
-    callback: Optional[Callable[[str], None]] = None,
-    callback_arg: Optional[str] = None,
-    **toast_kwargs: Any,
-) -> None:
-    """Display a desktop notification with an optional click callback.
-
-    On Windows this function uses :mod:`win11toast`, which supports
-    executing a function when the user clicks the toast notification and
-    allows customizing the notification's appearance. On other
-    platforms, it attempts to use ``plyer`` to display a basic
-    notification (without click support on most systems).
-
-    Args:
-        message: Text content of the notification.
-        title:   Short title for the notification window.
-        callback: Function to call when the user clicks the notification.
-        callback_arg: Argument passed to ``callback`` when it is executed.
-        **toast_kwargs: Additional keyword arguments forwarded to
-            :func:`win11toast.notify` for customizing the notification
-            (e.g., ``icon``, ``image``, ``duration``).
-    """
-
-    try:
-        if sys.platform.startswith("win") and notify is not None:
-            on_click = None
-            if callback and callback_arg is not None:
-
-                def on_click(_=None):
-                    callback(callback_arg)
-
-            notify(title, message, on_click=on_click, **toast_kwargs)
-=======
-def show_notification(
-    message: str,
-    title: str = "",
-    callback: Optional[Callable[[str], None]] = None,
-    callback_arg: Optional[str] = None,
-) -> None:
-    """Display a desktop notification with an optional click callback.
-
-    On Windows this function uses :mod:`win10toast_click` which
-    supports executing a function when the user clicks the toast
-    notification.  On other platforms it attempts to use ``plyer`` to
-    display a basic notification (without click support on most
-    systems).
-
-    Args:
-        message: Text content of the notification.
-        title:   Short title for the notification window.
-        callback: Function to call when the user clicks the notification.
-        callback_arg: Argument passed to ``callback`` when it is executed.
-    """
-
-    try:
-        if sys.platform.startswith("win") and TOASTER is not None:
-            # ``win10toast_click`` provides clickable notifications on Windows.
-            callback_fn = None
-            if callback and callback_arg is not None:
-
-                def callback_fn():
-                    callback(callback_arg)
-                    return 0
-
-            TOASTER.show_toast(
-                title,
-                message,
-                duration=10,
-                threaded=True,
-                callback_on_click=callback_fn,
-            )
->>>>>>> f4bf8e56
-        else:
-            # Fallback for macOS/Linux using plyer.
-            from plyer import notification
-
-            notification.notify(title=title, message=message, timeout=10)
-
-            # Click callbacks are not widely supported outside Windows.
-            if callback and callback_arg is not None:
-                logging.info(
-                    "Notification click callbacks are only supported on Windows."
-                )
-    except Exception as error:
-        # If notifications fail, log the error to avoid crashing the program.
-        logging.error(f"Failed to show notification: {error}")
-
-
-def sort_files():
-
-    global tray_icon
-
-    """
-    Scans the Downloads folder and moves files to their corresponding destination folders
-    based on their file extension. 
-    Files that are still being downloaded or are temporary (e.g., .crdownload, .part) are skipped.
-    
-    Catches:
-        Error: If any exception occurs and store in logfile.
-    """
-    print(f"DBG: tray_icon at start of sort_files = {tray_icon}")
-    if tray_icon is None:
-        print("DBG: reutrning due to Tray_icon not yet init")
-        return
-
-    try:
-        if os.path.exists(downloads_folder_path):
-            # Iterate over all entries (files and folders) in the Downloads directory.
-            with os.scandir(downloads_folder_path) as entries:
-
-                for entry in entries:
-
-                    # Skip temporary files that indicate an ongoing download.
-                    if entry.name.endswith(
-                        (".crdownload", ".part", ".download", ".!ut", ".tmp")
-                    ):
-                        print(f"DBG: Skipping temporary file: {entry.name}")
-                        continue  # Do not process these files.
-                    elif (
-                        entry.name.lower().__contains__("outlier")
-                        or entry.name.lower().__contains__("handelsbanken")
-                        or entry.name.lower().__contains__("allkort")
-                    ):
-                        print("Skipping current downloaded filefiles....")
-                        logging.info(f'Skipped moving: "{entry.name}"')
-                        continue
-
-                    elif entry.is_file():
-                        # Get the file extension in lowercase for case-insensitive matching.
-                        file_extension = os.path.splitext(entry.name)[1].lower()
-                        dest_folder = None
-
-                        # Determine the destination folder by checking the file extension.
-                        for category, extensions in file_types.items():
-                            if file_extension in extensions:
-                                if category == "Media" and meme_enabled:
-                                    if auto_gui.meme_yes_no():
-                                        dest_folder = path_to_folders["Memes"]
-                                    else:
-                                        dest_folder = path_to_folders[category]
-                                else:
-                                    dest_folder = path_to_folders[category]
-                                    break
-
-                        # If the file's extension does not match any category, leave it in Downloads/starting folder.
-                        if not dest_folder:
-                            continue
-
-                        # Ensure the destination folder exists.
-                        os.makedirs(dest_folder, exist_ok=True)
-
-                        # Check and adjust the file name if there is a duplicate in the destination folder.
-                        filename_dest_path = check_name(dest_folder, entry.name)
-
-                        # Check if the file is fully downloaded before moving.
-                        if is_file_fully_downloaded(entry.path):
-                            print("DBG: File stable, Moving it to", filename_dest_path)
-                            shutil.move(entry.path, filename_dest_path)
-
-                        # Log the file movement.
-                        logging.info(
-                            f'Moved file: "{entry.name}" to folder: {dest_folder}'
-                        )
-
-                        print(f"DBG: tray_icon = {tray_icon}")
-
-                        # Show a desktop notification. On Windows the user can
-                        # click the notification to open the moved file's
-                        # location in the file explorer.
-                        show_notification(
-                            message=f'- "{entry.name}" \n Moved to \n - {dest_folder}',
-                            title="File moved",
-                            callback=open_file_location,
-                            callback_arg=filename_dest_path,
-                        )
-
-    except Exception as error:
-        logging.error(f"ERROR: {error}", exc_info=True)
-        sys.exit(1)
-
-
-class MyEventHandler(FileSystemEventHandler):
-    """
-    Custom event handler that monitors changes in the Downloads folder.
-    """
-
-    def on_modified(self, event):
-        # Wait a moment to reduce duplicate triggers of sorting function.
-        time.sleep(1)
-        print(f"DBG: Found this new file in Downloads folder: {event.src_path}")
-        sort_files()
-
-
-def start_watching():
-    """
-    Starts the watchdog observer to monitor the Downloads folder.
-    """
-    global observer
-    if observer is None:  # Only start if not already running.
-        event_handler = MyEventHandler()
-        observer = Observer()
-        observer.schedule(event_handler, downloads_folder_path, recursive=True)
-        observer.start()
-        print("DBG: Observer started and monitoring directory:", downloads_folder_path)
-        print(f"DBG: observer.is_alive() = {observer.is_alive()}")
-        sort_files()
-
-
-def stop_watching():
-    """
-    Stops the watchdog observer if it's running.
-    """
-    global observer
-    if observer is not None:
-        observer.stop()
-        observer.join()  # Wait until the thread terminates.
-        print("DBG: Observer stopped after joining.")
-        print(f"DBG: observer.is_alive() = {observer.is_alive()}")
-        observer = None
-
-
-def main():
-
-    global tray_icon
-
-    """
-    Main entry point for the file sorting automation script.
-
-    initializes file watching, sets up the system tray icon,
-    and ensures proper error handling.
-    """
-
-    try:
-        print(f"DBG: has_notificaiton = {pystray.Icon.HAS_NOTIFICATION}")
-
-        # Create the tray icon with menus.
-        tray_icon = pystray.Icon(
-            "my_tray_icon",
-            icon=auto_gui.create_icon(64, 64),
-            title="AutoFileSort",
-            menu=pystray.Menu(
-                item(
-                    "Start (active)", start_action, enabled=False
-                ),  # Starts in active state.
-                item("Stop", stop_action),
-                item("Quit", quit_action),
-            ),
-        )
-
-        # Start tray icon
-        tray_icon.run_detached()
-
-        # Starts in watching/running state.
-        start_watching()
-
-    except Exception as error:
-        logging.error(f"ERROR in main setup: {error}", exc_info=True)
-        sys.exit(1)
-
-
-if __name__ == "__main__":
-    main()
+"""
+AutoFileSort Script for Sorting Files from one folder to other folders (one to many).
+
+This script monitors the selected foler ("Downloads"-folder is the default selection)
+and automatically moves files to their corresponding destination folders based on file extensions.
+Also uses a system tray icon for user control.
+"""
+
+import os
+import shutil
+import logging
+import sys
+import subprocess
+import pystray
+import time
+import auto_gui
+from typing import Any, Callable, Optional
+from watchdog.observers import Observer
+from watchdog.events import FileSystemEventHandler
+from pystray import MenuItem as item
+
+# Import win11toast for native Windows 11 notifications.
+try:  # pragma: no cover - may fail on non-Windows platforms
+    from win11toast import notify  # type: ignore
+except Exception:  # ImportError or other issues
+    notify = None
+
+
+# Global variable to keep track of state.
+observer = None  # to store the observer thread from WatchDog
+meme_enabled = True  # Set to false to disable meme-button pop-up
+tray_icon = None
+
+
+def start_action(tray_icon):
+    """
+    Callback for the "Start" menu item.
+    Sets the global flag to True and (re)starts the observer.
+    """
+    start_watching()  # Restart the observer if it was stopped.
+    update_menu(tray_icon)
+
+
+def stop_action(tray_icon):
+    """
+    Callback for the "Stop" menu item.
+    Sets the global flag to False and stops the observer.
+    """
+    stop_watching()  # Stop the observer completely.
+    update_menu(tray_icon)
+
+
+def quit_action(tray_icon):
+    """
+    Callback for the "Quit" menu item.
+    """
+    print("DEBUG: Quit action triggered. Exiting application...")
+    tray_icon.stop()
+
+
+def update_menu(tray_icon):
+    """
+    Updates the tray icon's menu based on the current state.
+    """
+    print("DEBUG: Updating menu. Current observer state =", observer)
+    menu = pystray.Menu(
+        item(
+            "Start" + (" (active)" if observer is not None else ""),
+            start_action,
+            enabled=observer is None,
+        ),
+        item(
+            "Stop" + (" (active)" if observer is None else ""),
+            stop_action,
+            enabled=observer is not None,
+        ),
+        item("Quit", quit_action),
+    )
+    tray_icon.menu = menu
+    # tray_icon.update_menu() # why is this needed?
+    print("DEBUG: Menu updated.")
+
+
+# Each key is a category name and its value is a list of extensions that belong to that category.
+file_types = {
+    "Docs": [
+        ".pdf",
+        ".docx",
+        ".xlsx",
+        ".pptx",
+        ".txt",
+        ".csv",
+        ".dotx",
+        ".doc",
+        ".ppt",
+        ".potx",
+    ],
+    "Media": [
+        ".jpg",
+        ".jpeg",
+        ".png",
+        ".gif",
+        ".mp4",
+        ".mov",
+        ".mp3",
+        ".wav",
+        ".webm",
+        ".svg",
+        ".webp",
+        ".ico",
+    ],
+    "Archives": [".zip", ".rar", ".tar", ".gz", ".7z"],
+    "Programs": [".exe", ".msi", ".dmg", ".pkg", ".sh", ".iso"],
+    "Development": [
+        ".py",
+        ".js",
+        ".html",
+        ".css",
+        ".cpp",
+        ".java",
+        ".sh",
+        ".ipynb",
+        ".json",
+        ".md",
+        ".m",
+        ".drawio",
+        ".ts",
+        ".log",
+    ],
+}
+
+# os.path.expanduser("~") so that the paths work across different operating systems.
+# On Windows, for example, os.path.expanduser("~") might be "C:\Users\name", while on macOS/Linux it would be "/Users/name" or "/home/name".
+folder_paths = {
+    "Downloads": os.path.join(os.path.expanduser("~"), "Downloads"),
+    "Media": os.path.join(os.path.expanduser("~"), "Desktop", "Media"),
+    "Memes": os.path.join(os.path.expanduser("~"), "Desktop", "Media", "Memes"),
+    "Docs": os.path.join(os.path.expanduser("~"), "Desktop", "Docs"),
+    "Archives": os.path.join(os.path.expanduser("~"), "Desktop", "Archives"),
+    "Programs": os.path.join(os.path.expanduser("~"), "Desktop", "Programs"),
+    "Development": os.path.join(os.path.expanduser("~"), "Desktop", "Development"),
+}
+
+# Normalize the folder paths to ensure they are formatted correctly for the current operating system.
+path_to_folders = {key: os.path.normpath(value) for key, value in folder_paths.items()}
+
+# Create the folders if they do not already exist.
+for path in path_to_folders.values():
+    os.makedirs(path, exist_ok=True)
+
+# Initialize the Downloads folder path, where new files are typically saved.
+downloads_folder_path = path_to_folders["Downloads"]
+
+# Logging to record file movements.
+logging.basicConfig(
+    filename=path_to_folders["Development"] + "\\AutoFileSort.log",
+    level=logging.INFO,
+    format="%(asctime)s - %(message)s",
+)
+
+
+def check_name(dest_folder: str, entry_name: str) -> str:
+    """
+    Checks if a file with the same name already exists in the destination folder.
+    If it exists, append a counter to the file name to avoid overwriting.
+
+    Args:
+        dest_folder (str): The path to the destination folder.
+        entry_name (str): The name of the file (including extension).
+
+    Returns:
+        str: A unique file path in the destination folder.
+    """
+    # Split the file name into the base name and extension.
+    file_name, extension = os.path.splitext(entry_name)
+    destination_path_name = os.path.join(dest_folder, entry_name)
+
+    # If a file with the same name exists, find a new name with a counter.
+    if os.path.exists(destination_path_name):
+        counter = 1
+        while os.path.exists(
+            os.path.join(dest_folder, f"{file_name}_{'('+str(counter)+')'}{extension}")
+        ):
+            counter += 1
+        return os.path.join(
+            dest_folder, f"{file_name}_{'('+str(counter)+')'}{extension}"
+        )
+
+    # If the file does not exist, return the original path/name.
+    return destination_path_name
+
+
+def is_file_fully_downloaded(file_path: str, wait_time=2, check_interval=1) -> bool:
+    """
+    Waits until the file size stops changing, indicating that the file is fully downloaded.
+    This prevents moving a file that is still being written/modified.
+
+    Args:
+        file_path (str): The full path of the file to check.
+        wait_time (int, optional): The total time (in seconds) the file size should remain unchanged.
+                                   Defaults to 2 seconds.
+        check_interval (int, optional): The interval (in seconds) between size checks.
+                                        Defaults to 1 second.
+
+    Returns:
+        bool: True if the file is stable (i.e., fully downloaded), False otherwise.
+    """
+    prev_size = -1
+    stable_count = 0
+
+    # Loop until the file size remains the same for 'wait_time' seconds.
+    while stable_count < wait_time:
+        current_size = os.path.getsize(file_path)
+        if current_size == prev_size:
+            print(f"DBG: current size = {current_size} and prev size = {prev_size}")
+            stable_count += (
+                check_interval  # Increase the stable count if size doesn't change.
+            )
+        else:
+            stable_count = 0  # Reset if the file size changes.
+        prev_size = current_size
+        time.sleep(check_interval)
+
+    return True  # file is considered stable.
+
+
+def open_file_location(file_path: str) -> None:
+    """Open the system file explorer showing the given file.
+
+    This helper uses different commands depending on the operating
+    system:
+
+    * Windows: uses ``explorer /select,`` to highlight the file.
+    * macOS: uses ``open -R`` which reveals the file in Finder.
+    * Linux: falls back to ``xdg-open`` on the parent directory.
+
+    Args:
+        file_path: Full path to the file that should be revealed.
+    """
+
+    # Normalize the path for the current OS to avoid issues with slashes.
+    normalized_path = os.path.normpath(file_path)
+
+    try:
+        if sys.platform.startswith("win"):
+            # "explorer" with "/select," highlights the file in the folder view.
+            subprocess.run(["explorer", "/select,", normalized_path], check=False)
+        elif sys.platform == "darwin":
+            # macOS command to reveal file in Finder.
+            subprocess.run(["open", "-R", normalized_path], check=False)
+        else:
+            # Most Linux distributions support xdg-open to open directories.
+            subprocess.run(["xdg-open", os.path.dirname(normalized_path)], check=False)
+    except Exception as error:
+        # If the OS-specific command fails, log the error for debugging.
+        logging.error(f"Failed to open file location for {file_path}: {error}")
+
+
+def show_notification(
+    message: str,
+    title: str = "",
+    callback: Optional[Callable[[str], None]] = None,
+    callback_arg: Optional[str] = None,
+    **toast_kwargs: Any,
+) -> None:
+    """Display a desktop notification with an optional click callback.
+
+    On Windows this function uses :mod:`win11toast`, which supports
+    executing a function when the user clicks the toast notification and
+    allows customizing the notification's appearance. On other
+    platforms, it attempts to use ``plyer`` to display a basic
+    notification (without click support on most systems).
+
+    Args:
+        message: Text content of the notification.
+        title:   Short title for the notification window.
+        callback: Function to call when the user clicks the notification.
+        callback_arg: Argument passed to ``callback`` when it is executed.
+        **toast_kwargs: Additional keyword arguments forwarded to
+            :func:`win11toast.notify` for customizing the notification
+            (e.g., ``icon``, ``image``, ``duration``).
+    """
+
+    try:
+        if sys.platform.startswith("win") and notify is not None:
+            on_click = None
+            if callback and callback_arg is not None:
+
+                def on_click(_=None):
+                    callback(callback_arg)
+
+            notify(title, message, on_click=on_click, **toast_kwargs)
+def show_notification(
+    message: str,
+    title: str = "",
+    callback: Optional[Callable[[str], None]] = None,
+    callback_arg: Optional[str] = None,
+) -> None:
+    """Display a desktop notification with an optional click callback.
+
+    On Windows this function uses :mod:`win10toast_click` which
+    supports executing a function when the user clicks the toast
+    notification.  On other platforms it attempts to use ``plyer`` to
+    display a basic notification (without click support on most
+    systems).
+
+    Args:
+        message: Text content of the notification.
+        title:   Short title for the notification window.
+        callback: Function to call when the user clicks the notification.
+        callback_arg: Argument passed to ``callback`` when it is executed.
+    """
+
+    try:
+        if sys.platform.startswith("win") and TOASTER is not None:
+            # ``win10toast_click`` provides clickable notifications on Windows.
+            callback_fn = None
+            if callback and callback_arg is not None:
+
+                def callback_fn():
+                    callback(callback_arg)
+                    return 0
+
+            TOASTER.show_toast(
+                title,
+                message,
+                duration=10,
+                threaded=True,
+                callback_on_click=callback_fn,
+            )
+        else:
+            # Fallback for macOS/Linux using plyer.
+            from plyer import notification
+
+            notification.notify(title=title, message=message, timeout=10)
+
+            # Click callbacks are not widely supported outside Windows.
+            if callback and callback_arg is not None:
+                logging.info(
+                    "Notification click callbacks are only supported on Windows."
+                )
+    except Exception as error:
+        # If notifications fail, log the error to avoid crashing the program.
+        logging.error(f"Failed to show notification: {error}")
+
+
+def sort_files():
+
+    global tray_icon
+
+    """
+    Scans the Downloads folder and moves files to their corresponding destination folders
+    based on their file extension. 
+    Files that are still being downloaded or are temporary (e.g., .crdownload, .part) are skipped.
+    
+    Catches:
+        Error: If any exception occurs and store in logfile.
+    """
+    print(f"DBG: tray_icon at start of sort_files = {tray_icon}")
+    if tray_icon is None:
+        print("DBG: reutrning due to Tray_icon not yet init")
+        return
+
+    try:
+        if os.path.exists(downloads_folder_path):
+            # Iterate over all entries (files and folders) in the Downloads directory.
+            with os.scandir(downloads_folder_path) as entries:
+
+                for entry in entries:
+
+                    # Skip temporary files that indicate an ongoing download.
+                    if entry.name.endswith(
+                        (".crdownload", ".part", ".download", ".!ut", ".tmp")
+                    ):
+                        print(f"DBG: Skipping temporary file: {entry.name}")
+                        continue  # Do not process these files.
+                    elif (
+                        entry.name.lower().__contains__("outlier")
+                        or entry.name.lower().__contains__("handelsbanken")
+                        or entry.name.lower().__contains__("allkort")
+                    ):
+                        print("Skipping current downloaded filefiles....")
+                        logging.info(f'Skipped moving: "{entry.name}"')
+                        continue
+
+                    elif entry.is_file():
+                        # Get the file extension in lowercase for case-insensitive matching.
+                        file_extension = os.path.splitext(entry.name)[1].lower()
+                        dest_folder = None
+
+                        # Determine the destination folder by checking the file extension.
+                        for category, extensions in file_types.items():
+                            if file_extension in extensions:
+                                if category == "Media" and meme_enabled:
+                                    if auto_gui.meme_yes_no():
+                                        dest_folder = path_to_folders["Memes"]
+                                    else:
+                                        dest_folder = path_to_folders[category]
+                                else:
+                                    dest_folder = path_to_folders[category]
+                                    break
+
+                        # If the file's extension does not match any category, leave it in Downloads/starting folder.
+                        if not dest_folder:
+                            continue
+
+                        # Ensure the destination folder exists.
+                        os.makedirs(dest_folder, exist_ok=True)
+
+                        # Check and adjust the file name if there is a duplicate in the destination folder.
+                        filename_dest_path = check_name(dest_folder, entry.name)
+
+                        # Check if the file is fully downloaded before moving.
+                        if is_file_fully_downloaded(entry.path):
+                            print("DBG: File stable, Moving it to", filename_dest_path)
+                            shutil.move(entry.path, filename_dest_path)
+
+                        # Log the file movement.
+                        logging.info(
+                            f'Moved file: "{entry.name}" to folder: {dest_folder}'
+                        )
+
+                        print(f"DBG: tray_icon = {tray_icon}")
+
+                        # Show a desktop notification. On Windows the user can
+                        # click the notification to open the moved file's
+                        # location in the file explorer.
+                        show_notification(
+                            message=f'- "{entry.name}" \n Moved to \n - {dest_folder}',
+                            title="File moved",
+                            callback=open_file_location,
+                            callback_arg=filename_dest_path,
+                        )
+
+    except Exception as error:
+        logging.error(f"ERROR: {error}", exc_info=True)
+        sys.exit(1)
+
+
+class MyEventHandler(FileSystemEventHandler):
+    """
+    Custom event handler that monitors changes in the Downloads folder.
+    """
+
+    def on_modified(self, event):
+        # Wait a moment to reduce duplicate triggers of sorting function.
+        time.sleep(1)
+        print(f"DBG: Found this new file in Downloads folder: {event.src_path}")
+        sort_files()
+
+
+def start_watching():
+    """
+    Starts the watchdog observer to monitor the Downloads folder.
+    """
+    global observer
+    if observer is None:  # Only start if not already running.
+        event_handler = MyEventHandler()
+        observer = Observer()
+        observer.schedule(event_handler, downloads_folder_path, recursive=True)
+        observer.start()
+        print("DBG: Observer started and monitoring directory:", downloads_folder_path)
+        print(f"DBG: observer.is_alive() = {observer.is_alive()}")
+        sort_files()
+
+
+def stop_watching():
+    """
+    Stops the watchdog observer if it's running.
+    """
+    global observer
+    if observer is not None:
+        observer.stop()
+        observer.join()  # Wait until the thread terminates.
+        print("DBG: Observer stopped after joining.")
+        print(f"DBG: observer.is_alive() = {observer.is_alive()}")
+        observer = None
+
+
+def main():
+
+    global tray_icon
+
+    """
+    Main entry point for the file sorting automation script.
+
+    initializes file watching, sets up the system tray icon,
+    and ensures proper error handling.
+    """
+
+    try:
+        print(f"DBG: has_notificaiton = {pystray.Icon.HAS_NOTIFICATION}")
+
+        # Create the tray icon with menus.
+        tray_icon = pystray.Icon(
+            "my_tray_icon",
+            icon=auto_gui.create_icon(64, 64),
+            title="AutoFileSort",
+            menu=pystray.Menu(
+                item(
+                    "Start (active)", start_action, enabled=False
+                ),  # Starts in active state.
+                item("Stop", stop_action),
+                item("Quit", quit_action),
+            ),
+        )
+
+        # Start tray icon
+        tray_icon.run_detached()
+
+        # Starts in watching/running state.
+        start_watching()
+
+    except Exception as error:
+        logging.error(f"ERROR in main setup: {error}", exc_info=True)
+        sys.exit(1)
+
+
+if __name__ == "__main__":
+    main()